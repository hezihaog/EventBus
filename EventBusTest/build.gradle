--- conflicted
+++ resolved
@@ -4,12 +4,8 @@
     }
 
     dependencies {
-<<<<<<< HEAD
-        classpath 'com.android.tools.build:gradle:1.2.3'
+        classpath 'com.android.tools.build:gradle:1.3.1'
         classpath 'com.neenbedankt.gradle.plugins:android-apt:1.4'
-=======
-        classpath 'com.android.tools.build:gradle:1.3.1'
->>>>>>> 039faa57
     }
 }
 
@@ -27,11 +23,7 @@
 }
 
 android {
-<<<<<<< HEAD
-    buildToolsVersion '22.0.1'
-=======
     buildToolsVersion '23.0.1'
->>>>>>> 039faa57
     compileSdkVersion 19
 
     sourceSets {
